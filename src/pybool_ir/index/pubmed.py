"""
Off-the-shelf indexer for PubMed articles.
"""

import calendar
import gzip
import os
import xml.etree.ElementTree as et
from datetime import datetime
from pathlib import Path
from typing import List, Tuple, Iterable, Tuple
from xml.etree.ElementTree import Element

import lucene
from lupyne import engine
from lupyne.engine.documents import Hit
from tqdm.auto import tqdm

from pybool_ir.index.document import Document
from pybool_ir.index.index import Indexer, SearcherMixin

assert lucene.getVMEnv() or lucene.initVM()

DEFAULT_YEAR = 1900
DEFAULT_MONTH = 1
DEFAULT_DAY = 1


class PubmedArticle(Document):
    """
    This is a special override of the Document class for PubMed articles. The constructor takes in all the fields that are required for PubMed articles.
    """

    def __init__(self, id: str, date: datetime, title: str, abstract: str,
                 publication_type: List[str], mesh_heading_list: List[str],
                 mesh_qualifier_list: List[str], mesh_major_heading_list: List[str],
                 supplementary_concept_list: List[str], keyword_list: List[str], **optional_fields):
<<<<<<< HEAD
        super(PubmedArticle, self).__init__(
            id=id,
            date=date,
            title=title,
            abstract=abstract,
            publication_type=publication_type,
            mesh_heading_list=mesh_heading_list,
            mesh_qualifier_list=mesh_qualifier_list,
            mesh_major_heading_list=mesh_major_heading_list,
            supplementary_concept_list=supplementary_concept_list,
            keyword_list=keyword_list,
            **optional_fields,
        )
=======
        super().__init__(**{**{
            "id": id,
            "date": date,
            "title": title,
            "abstract": abstract,
            "publication_type": publication_type,
            "mesh_heading_list": mesh_heading_list,
            "mesh_qualifier_list": mesh_qualifier_list,
            "mesh_major_heading_list": mesh_major_heading_list,
            "supplementary_concept_list": supplementary_concept_list,
            "keyword_list": keyword_list
        }, **optional_fields})
>>>>>>> 86044a87

    @staticmethod
    def from_hit(hit: Hit):
        """
        Create a PubmedArticle from a lucene Hit. This method also removes the `__id__` and `__score__` fields from the hit.
        A document prior to indexing should be equivalent to a document retrieved from a hit using this method.
        """
        d = hit.dict("mesh_heading_list",
                     "mesh_qualifier_list",
                     "mesh_major_heading_list",
                     "keyword_list",
                     "publication_type",
                     "supplementary_concept_list")
        del d["__id__"]
        del d["__score__"]
        return PubmedArticle.from_dict(d)


_possible_days = {"1st": "1", "2nd": "2", "3rd": "3"}
for _i in range(31):
    str_i = str(_i)
    _possible_days[f"{_i}th"] = str_i


def _day_str_to_day(day_str: str) -> Tuple[str, bool]:
    if day_str.isdigit():
        return day_str, True
    if day_str in _possible_days:
        return _possible_days[day_str], True
    return day_str, False


# Journals vary in the way the publication date appears on an issue.
# Some journals include just the year, whereas others include the year
# plus month or year plus month plus day. And, some journals use the
# year and season (e.g., Winter 1997). The publication date in the
# citation is recorded as it appears in the journal.
_months = {
    # Short English months.
    "jan": 1,
    "feb": 2,
    "mar": 3,
    "apr": 4,
    "may": 5,
    "jun": 6,
    "jul": 7,
    "aug": 8,
    "sep": 9,
    "oct": 10,
    "nov": 11,
    "dec": 12,
    "set": 9,
    # Full English months.
    "january": 1,
    "february": 2,
    "march": 3,
    "april": 4,
    "june": 6,
    "july": 7,
    "august": 8,
    "september": 9,
    "october": 10,
    "november": 11,
    "december": 12,
    # Full German month names.
    "januar": 1,
    "februar": 2,
    "marz": 3,
    "märz": 3,
    "mai": 5,
    "juni": 6,
    "juli": 7,
    "oktober": 10,
    "dezember": 12,
    # Unknown language month names.
    "desember": 12,  # Indonesian?
}

# Dates with a season are set as:
# winter = January, spring = April, summer = July and fall = October.
_seasons = {"winter": 1,
            "spring": 4,
            "summer": 7,
            "fall": 10,
            "autumn": 10,
            "aut": 10,
            "[season]": 1}

# There is no "official" documentation for how these dates are interpreted.
# So let's just use the same dates as the seasons as a pretty good guess.
_quarters = {
    "1st quarter": 1,
    "2nd quarter": 4,
    "3rd quarter": 7,
    "4th quarter": 10,
    "first quarter": 1,
    "second quarter": 4,
    "third quarter": 7,
    "fourth quarter": 10,
}

_possible_months = {**_months, **_seasons, **_quarters}


def _month_str_to_month(month_str: str, fail_on_nonparseable_str: bool = False) -> int:
    # Strange months that fail to parse
    # metaboliche -> ?
    # easter -> ?
    # trimest -> ?
    # qctober -> misspelling of October.
    # oktober -> German for October.
    # suppl -> ?
    # abr -> ?
    # aig -> ?
    # ago -> ?
    # aut -> Autumn (?)
    # dic -> ?
    # mai -> German for May (?)
    # mac -> ?
    # noc -> ?
    # oc -> ?
    # t -> ?
    # c -> ?

    # If we have a digit, just return it and assume month.
    if month_str.isdigit():
        return int(month_str)

    # Otherwise, first we need to make the string lower case.
    month_str = month_str.lower()

    # Publication dates without a month are set to January, multiple
    # months (e.g., Oct-Dec) are set to the first month.
    if "-" in month_str:
        parts = month_str.split("-")
        month_str = parts[0]
    elif "/" in month_str:
        parts = month_str.split("/")
        month_str = parts[0]

    if month_str.isdigit():
        return int(month_str)

    if month_str in _possible_months:
        return _possible_months[month_str]

    for k, v in _possible_months.items():
        if k in month_str:
            return int(v)

    # We may wish to gracefully fail, but if not,
    # just assume the month string is garbage and
    # by default return January as the month.
    err = f"{month_str} is not a parseable string"
    if fail_on_nonparseable_str:
        raise KeyError(err)
    else:
        print(err)
        return 1


def parse_medline_date(date_str: str) -> Tuple[int, int, int]:
    """
    Parse a date string from a Medline record. The returned value is a tuple of (year, month, day).

    The following is a needlessly complicated, yet accurate implementation
    of how Pubmed handles the publication date of documents.
    For more information about the nuances of this technical marvel, see:
    https://pubmed.ncbi.nlm.nih.gov/help/#dp
    """
    day = str(DEFAULT_DAY)
    month = str(DEFAULT_MONTH)
    year = str(DEFAULT_YEAR)
    date_str = date_str.lower(). \
        replace(".", ""). \
        replace(",", ""). \
        replace(" to ", "-"). \
        replace(" & ", "-")
    dur_parts = date_str.split("-")
    # Now that we have the LHS of the duration,
    # let's parse it like normal.
    if len(dur_parts) > 1:
        date_str = dur_parts[0]

    # We now have to split the string and run some
    # tests to determine what the parts of the date are.
    date_parts = date_str.split()

    if len(date_parts) == 1:  # Likely we are looking at a year.
        if date_parts[0].isdigit():  # Almost certainly a year.
            year = date_parts[0]
        else:  # If not, it almost certainly is a month.
            month = date_parts[0]

    elif len(date_parts) == 2:  # Almost certainly a year and a month.
        year, month = date_parts
    elif len(date_parts) >= 3:  # Almost certainly a year-month-day combination.
        year, month, day = date_parts[:3]
        # Oops, some dates look like `2021 4th Quarter`,
        # so we need to do a switch-a-roo.
        if day.lower() == "quarter":
            month = f"{month} {day}"
            day = "1"
    else:
        raise Exception(f"{date_str} is unparseable\nguru meditation: {date_parts}")

    # For the case that the date is something like `Fall 2021`
    # instead of the more typical `2021 Fall`:
    if not year.isdigit():
        year, month = month, year

    # Let's find out if the day could be a day.
    day, is_day = _day_str_to_day(day)
    if not is_day:  # Hmm, maybe the day isn't a day.
        # Therefore, the day is likely a month!
        day, month = month, day
        day, _ = _day_str_to_day(day)

    # Hail Mary at this point, who knows what the day is!
    if not day.isdigit():
        day = str(DEFAULT_DAY)

    # Now we can convert the parts to ints for our proper datetime object.
    year = int(year) if year is not None else DEFAULT_YEAR
    month = _month_str_to_month(month) if month is not None else DEFAULT_MONTH  # Special parsing for months.
    day = int(day) if day is not None else DEFAULT_DAY
    return year, month, day


def parse_pubmed_article_node(element: Element) -> PubmedArticle:
    """
    Parse a PubmedArticle node from a Pubmed XML element.
    """
    pmid = element.find("MedlineCitation/PMID").text
    article_date: datetime
    journal_date_element = element.find(
        "MedlineCitation/Article/Journal/JournalIssue/PubDate"
    )
    medline_date: Element
    if journal_date_element is not None:
        medline_date = journal_date_element.find("MedlineDate")
        if medline_date is not None:
            year, month, day = parse_medline_date(medline_date.text)
        else:
            year = journal_date_element.find("Year")
            month = journal_date_element.find("Month") or journal_date_element.find("Season")
            day = journal_date_element.find("Day")

            year = int(year.text) if year is not None else DEFAULT_YEAR
            month = _month_str_to_month(month.text) if month is not None else DEFAULT_MONTH
            day = int(day.text) if day is not None else DEFAULT_DAY

        # Okay, *finally* we have integer representations.
        # First, the month could be less than 1. (!?)
        if month < 1:
            month = DEFAULT_MONTH

        # If the "month" is >12, likely the day and month need switching.
        if month > 12:
            month, day = day, month

        # If for some reason, the day exceeds the number of days
        # in a specific month, then just reset the day to the first.
        ndays = calendar.mdays[month] + (month == calendar.February and calendar.isleap(year))
        if day > ndays:
            day = DEFAULT_DAY

        if year < 1700:
            year = DEFAULT_YEAR

        article_date = datetime(year=year, month=month, day=day)
    else:
        raise Exception("no journal date element found")
    abstract_el = element.findall("MedlineCitation/Article/Abstract/AbstractText")
    chemical_list_el = element.findall("MedlineCitation/ChemicalList/Chemical/NameOfSubstance")
    suppl_mesh_list_el = element.findall("MedlineCitation/SupplMeshList/SupplMeshName")
    return PubmedArticle(
        id=pmid,
        date=article_date,
        # date_revised=field_data.YES if article_revised_element is not None else field_data.NO,
        title="".join(element.find("MedlineCitation/Article/ArticleTitle").itertext()),
        abstract=" ".join(["".join(x.itertext()) for x in abstract_el]) if abstract_el is not None else "",
        publication_type=[
            el.text
            for el in element.findall(
                "MedlineCitation/Article/PublicationTypeList/PublicationType"
            )
        ],
        mesh_heading_list=[
            el.text
            for el in element.findall(
                "MedlineCitation/MeshHeadingList/MeshHeading/DescriptorName"
            )
        ],
        mesh_major_heading_list=[
            el.text
            for el in element.findall(
                "MedlineCitation/MeshHeadingList/MeshHeading/DescriptorName[@MajorTopicYN='Y']"
            )
        ],
        mesh_qualifier_list=[
            el.text
            for el in element.findall(
                "MedlineCitation/MeshHeadingList/MeshHeading/QualifierName"
            )
        ],
        supplementary_concept_list=[
                                       el.text
                                       for el in chemical_list_el
                                       if chemical_list_el is not None
                                   ] + [
                                       el.text
                                       for el in suppl_mesh_list_el
                                       if suppl_mesh_list_el is not None
                                   ],
        keyword_list=[
            el.text for el in element.findall("MedlineCitation/KeywordList/Keyword")
        ],
    )


class PubmedIndexer(Indexer, SearcherMixin):
    """
    Off-the-shelf indexer for Pubmed XML files.

    >>> from pybool_ir.index.pubmed import PubmedIndexer
    >>>
    >>> with PubmedIndexer("path/to/index", store_fields=True) as idx:
    >>> 	idx.bulk_index("path/to/baseline")

    """

    @staticmethod
    def read_file(fname: Path) -> Iterable[Document]:
        """
        Read a single file, yielding documents. Supports both XML and GZipped XML files. This is how PubMed documents are stored on the baseline FTP server.
        """
        if str(fname).endswith(".gz"):
            with gzip.open(fname, "rb") as f:
                root = et.fromstring(f.read())
        elif str(fname).endswith(".xml"):
            tree = et.parse(fname)
            root = tree.getroot()
        else:
            raise Exception("file type not supported by parser")
        for pubmed_article in root.iter("PubmedArticle"):
            yield parse_pubmed_article_node(pubmed_article)

    @staticmethod
    def read_folder(folder: Path) -> Iterable[Document]:
        """
        Read a folder of XML files. This method should be used when the PubMed documents are stored in a folder.
        """
        valid_files = [f for f in os.listdir(str(folder)) if not f.startswith(".")]
        valid_files = sorted(valid_files)
        for file in tqdm(valid_files, desc="folder progress", total=len(valid_files), position=0):
            print(file)
            for article in PubmedIndexer.read_file(folder / file):
                yield article

    @staticmethod
    def read_jsonl(file: Path) -> Iterable[Document]:
        """
        Read a JSONL file. This method should be used when the PubMed documents are stored in a JSONL file.
        The pybool_ir command line tool can be used to convert PubMed XML files to JSONL files.
        Conversion of the files makes indexing considerably faster since the XML files do not need to be parsed.
        """
        with open(file, "r") as f:
            for line in f:
                yield PubmedArticle.from_json(line)

    def parse_documents(self, baseline_path: Path) -> Tuple[Iterable[Document], int]:
        total = None
        if baseline_path.is_dir():
            articles = self.read_folder(baseline_path)
        else:
            with open(baseline_path) as f:
                total = sum(1 for _ in f)
            articles = PubmedIndexer.read_jsonl(baseline_path)
        return articles, total

    def process_document(self, doc: Document) -> Document:
        if doc.abstract is None:
            doc.abstract = ""

        if doc.title is None:
            doc.title = ""

        # Filter nulls.
        doc.keyword_list = list(filter(None, doc.keyword_list))
        doc.mesh_heading_list = list(filter(None, doc.mesh_heading_list))
        doc.mesh_major_heading_list = list(filter(None, doc.mesh_major_heading_list))
        doc.mesh_qualifier_list = list(filter(None, doc.mesh_qualifier_list))
        doc.supplementary_concept_list = list(filter(None, doc.supplementary_concept_list))
        doc.publication_type = list(filter(None, doc.publication_type))

        # Ensure there are lists and not nulls.
        if doc.keyword_list is None or not all(doc.keyword_list):
            doc.keyword_list = []
        if doc.mesh_heading_list is None or not all(doc.mesh_heading_list):
            doc.mesh_heading_list = []
        if doc.mesh_major_heading_list is None or not all(doc.mesh_major_heading_list):
            doc.mesh_major_heading_list = []
        if doc.mesh_qualifier_list is None or not all(doc.mesh_qualifier_list):
            doc.mesh_qualifier_list = []
        if doc.supplementary_concept_list is None or not all(doc.supplementary_concept_list):
            doc.supplementary_concept_list = []
        if doc.publication_type is None or not all(doc.publication_type):
            doc.publication_type = []

        return doc

    def set_index_fields(self, store_fields: bool = False, optional_fields: List[str] = None):
        self.index.set("id", engine.Field.String, stored=True, docValuesType="sorted")  # PMID
        self.index.set("date", engine.DateTimeField, stored=store_fields)  # Date that the PMID was actually published.
        self.index.set("title", engine.Field.Text, stored=store_fields)
        self.index.set("abstract", engine.Field.Text, stored=store_fields)
        self.index.set("keyword_list", engine.Field.Text, stored=store_fields)
        self.index.set("publication_type", engine.Field.String, stored=store_fields)
        self.index.set("mesh_heading_list", engine.Field.String, stored=store_fields)
        self.index.set("mesh_qualifier_list", engine.Field.String, stored=store_fields)
        self.index.set("mesh_major_heading_list", engine.Field.String, stored=store_fields)
        self.index.set("supplementary_concept_list", engine.Field.String, stored=store_fields)

    def search(self, query: str, n_hits=10) -> List[Document]:
        hits = self.index.search(query, scores=False, mincount=n_hits)
        if n_hits is None:
            n_hits = len(hits)
        for hit in hits[:n_hits]:
            if self.store_fields:
                article: PubmedArticle = PubmedArticle.from_dict(hit.dict("mesh_heading_list",
                                                                          "mesh_qualifier_list",
                                                                          "mesh_major_heading_list",
                                                                          "supplementary_concept_list",
                                                                          "keyword_list",
                                                                          "publication_type"))
                yield article
            else:
                yield PubmedArticle.from_dict(hit.dict())

    def search_fmt(self, query: str, n_hits=10, hit_formatter: str = None):
        if hit_formatter is None and self.store_fields:
            hit_formatter = "--------------------\nPMID * {id} * https://pubmed.ncbi.nlm.nih.gov/{id}\nTITL * {title}\npublished: {date}\nMAJR * {mesh_major_heading_list}\nMESH * {mesh_heading_list}\nQUAL * {mesh_qualifier_list}\nSUPP * {supplementary_concept_list}\nKWRD * {keyword_list}\nPUBT * {publication_type}\n"
        elif hit_formatter is None:
            hit_formatter = "{id} * https://pubmed.ncbi.nlm.nih.gov/{id}"
        hits = self.index.search(query, scores=False, mincount=n_hits)
        print(f"hits: {len(hits)}")
        for hit in hits[:n_hits]:
            if self.store_fields:
                article: PubmedArticle = PubmedArticle.from_dict(hit.dict("mesh_heading_list",
                                                                          "mesh_qualifier_list",
                                                                          "mesh_major_heading_list",
                                                                          "supplementary_concept_list",
                                                                          "keyword_list",
                                                                          "publication_type"))
                print(hit_formatter.format(id=article.id,
                                           title=article.title,
                                           date=article.date,
                                           mesh_heading_list=article.mesh_heading_list,
                                           mesh_qualifier_list=article.mesh_qualifier_list,
                                           supplementary_concept_list=article.supplementary_concept_list,
                                           keyword_list=article.keyword_list,
                                           publication_type=article.publication_type,
                                           mesh_major_heading_list=article.mesh_major_heading_list))
            else:
                article = PubmedArticle.from_dict(hit.dict())
                print(hit_formatter.format(id=article.id))
        print("====================")<|MERGE_RESOLUTION|>--- conflicted
+++ resolved
@@ -35,21 +35,6 @@
                  publication_type: List[str], mesh_heading_list: List[str],
                  mesh_qualifier_list: List[str], mesh_major_heading_list: List[str],
                  supplementary_concept_list: List[str], keyword_list: List[str], **optional_fields):
-<<<<<<< HEAD
-        super(PubmedArticle, self).__init__(
-            id=id,
-            date=date,
-            title=title,
-            abstract=abstract,
-            publication_type=publication_type,
-            mesh_heading_list=mesh_heading_list,
-            mesh_qualifier_list=mesh_qualifier_list,
-            mesh_major_heading_list=mesh_major_heading_list,
-            supplementary_concept_list=supplementary_concept_list,
-            keyword_list=keyword_list,
-            **optional_fields,
-        )
-=======
         super().__init__(**{**{
             "id": id,
             "date": date,
@@ -62,7 +47,6 @@
             "supplementary_concept_list": supplementary_concept_list,
             "keyword_list": keyword_list
         }, **optional_fields})
->>>>>>> 86044a87
 
     @staticmethod
     def from_hit(hit: Hit):
